--- conflicted
+++ resolved
@@ -1434,12 +1434,8 @@
       await tester.pump(const Duration(milliseconds: 30));
       await expectLater(
         find.byType(BottomNavigationBar),
-<<<<<<< HEAD
         matchesGoldenFile('bottom_navigation_bar.shifting_transition.2.$pump.png'),
         skip: !Platform.isLinux,
-=======
-        matchesSkiaGoldFile('bottom_navigation_bar.shifting_transition.$pump.png'),
->>>>>>> 4676c66b
       );
     }
   });
